package parsing

import (
	"errors"
	"github.com/filecoin-project/go-data-segment/fr32"
	"github.com/filecoin-project/go-data-segment/util"
)

// Pad pads a general byte array in to Fr32 chunks of bytes where the topmost bits of the most significant byte are 0
func Pad(unpaddedData []byte) ([]fr32.Fr32, error) {
	if len(unpaddedData) == 0 {
		return nil, errors.New("empty input")
	}
	// Compute amount of Fr32 elements in the result
<<<<<<< HEAD
	chunkCount := util.Ceil(len(unpaddedData)*8, fr32.BitsNeeded)
	paddedData := make([]fr32.Fr32, chunkCount, chunkCount)
=======
	chunkCount := Ceil(len(unpaddedData)*8, fr32.BitsNeeded)
	paddedData := make([]fr32.Fr32, chunkCount)
>>>>>>> 46477eb7
	bitIdx := 0
	for i := 0; i < chunkCount; i++ {
		unpaddedChunk := retrieveChunk(bitIdx, unpaddedData)
		paddedData[i] = fr32.Fr32{Data: shiftChunk(bitIdx, unpaddedChunk)}
		// Update bitIdx to the byte we need to start at which is 254 in
		bitIdx += fr32.BitsNeeded
	}
	return paddedData, nil
}

// Return a chunk containing the next segment of unpadded data (without copying data), it will be a chunk of either 32 or 33 bytes
func retrieveChunk(bitIdx int, unpaddedData []byte) []byte {
	var upperIdx int
	// Find the largest byte we can access in the unpadded array, in case we are in the end of the array
	if (bitIdx/8)+fr32.BytesNeeded+1 < len(unpaddedData) {
		upperIdx = (bitIdx / 8) + fr32.BytesNeeded + 1
	} else {
		upperIdx = len(unpaddedData)
	}
	return unpaddedData[bitIdx/8 : upperIdx]
}

// Takes an arbitrary bit index, bitIdx and a chunk of sufficient unpadded bytes to construct a Fr32 chunk
// Computes the bit offset from bitIdx % 8 and extracts the 254 bits unpaddedChunk and return these in a 32 byte list
func shiftChunk(bitIdx int, unpaddedChunk []byte) [fr32.BytesNeeded]byte {
	var paddedBytes [fr32.BytesNeeded]byte
	shift := bitIdx % 8
	for j := 0; j < fr32.BytesNeeded; j++ {
		// Check if the next bytes are there
		if j < len(unpaddedChunk) {
			paddedBytes[j] = unpaddedChunk[j] >> shift
		}
		// XOR in the bits from the next byte if needed (if it is there)
		if j+1 < len(unpaddedChunk) {
			paddedBytes[j] ^= unpaddedChunk[j+1] << (8 - shift)
		}
	}
	// Ensure the upper bits are set to 0
	paddedBytes[fr32.BytesNeeded-1] &= 0b00111111
	return paddedBytes
}

// Unpad a list of Fr32 padded elements into a contiguous byte array
func Unpad(paddedData []fr32.Fr32) ([]byte, error) {
	if len(paddedData) == 0 {
		return nil, errors.New("empty input")
	}
	// Compute amount of bytes in the result
<<<<<<< HEAD
	bytes := util.Ceil(len(paddedData)*fr32.BitsNeeded, 8)
	unpaddedData := make([]byte, bytes, bytes)
=======
	bytes := Ceil(len(paddedData)*fr32.BitsNeeded, 8)
	unpaddedData := make([]byte, bytes)
>>>>>>> 46477eb7
	bitIdx := 0
	for i := 0; i < len(paddedData); i++ {
		chunk := paddedData[i].Data
		setChunk(unpaddedData, chunk, bitIdx)
		// Update bitIdx to the byte we need to start at which is 254 in
		bitIdx += fr32.BitsNeeded
	}
	return unpaddedData, nil
}

// setChunk sets the bits of fr32Data in the byte array unpaddedData, starting from bitOffset
func setChunk(unpaddedData []byte, fr32Data [fr32.BytesNeeded]byte, bitOffset int) {
	bytePos := bitOffset / 8
	shift := bitOffset % 8
	for j := 0; j < fr32.BytesNeeded-1; j++ {
		/*
			Shift the padded bytes appropriately and XOR this into the current unpadded byte to ensure that the previous
			bits in this byte does not get modified, but the new bytes get contained
		*/
		unpaddedData[bytePos+j] ^= fr32Data[j] << shift
		// Set the extra bits of the current padded byte, which it is no space for in the current unpadded byte, into the next byte
		if bytePos+j+1 < len(unpaddedData) {
			unpaddedData[bytePos+j+1] ^= fr32Data[j] >> (8 - shift)
		}
	}
	// Ensure the two most significant bits are 0 of the last byte
	lastByte := fr32Data[fr32.BytesNeeded-1] & 0b00111111
	unpaddedData[bytePos+fr32.BytesNeeded-1] ^= lastByte << shift
	// Check if the shift indicates that there are more bytes to process and add to the next byte
	if shift > 2 {
		unpaddedData[bytePos+fr32.BytesNeeded] ^= lastByte >> (8 - shift)
	}
}<|MERGE_RESOLUTION|>--- conflicted
+++ resolved
@@ -12,13 +12,8 @@
 		return nil, errors.New("empty input")
 	}
 	// Compute amount of Fr32 elements in the result
-<<<<<<< HEAD
 	chunkCount := util.Ceil(len(unpaddedData)*8, fr32.BitsNeeded)
 	paddedData := make([]fr32.Fr32, chunkCount, chunkCount)
-=======
-	chunkCount := Ceil(len(unpaddedData)*8, fr32.BitsNeeded)
-	paddedData := make([]fr32.Fr32, chunkCount)
->>>>>>> 46477eb7
 	bitIdx := 0
 	for i := 0; i < chunkCount; i++ {
 		unpaddedChunk := retrieveChunk(bitIdx, unpaddedData)
@@ -67,13 +62,8 @@
 		return nil, errors.New("empty input")
 	}
 	// Compute amount of bytes in the result
-<<<<<<< HEAD
 	bytes := util.Ceil(len(paddedData)*fr32.BitsNeeded, 8)
 	unpaddedData := make([]byte, bytes, bytes)
-=======
-	bytes := Ceil(len(paddedData)*fr32.BitsNeeded, 8)
-	unpaddedData := make([]byte, bytes)
->>>>>>> 46477eb7
 	bitIdx := 0
 	for i := 0; i < len(paddedData); i++ {
 		chunk := paddedData[i].Data
