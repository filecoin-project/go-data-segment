package parsing

import (
	"github.com/filecoin-project/go-data-segment/fr32"
	"github.com/filecoin-project/go-data-segment/util"
	"github.com/stretchr/testify/assert"
	"math/rand"
	"testing"
)

// INTEGRATION TESTS

func TestPadAndUnpad(t *testing.T) {
	// Soak test with random data for all possible bitlengths of Fr32
	for amount := 1001; amount < 1001+fr32.BitsNeeded+1; amount++ {
		randomBytes := make([]byte, 1001)
		rand.Seed(int64(amount))
		rand.Read(randomBytes)

		paddedData, err := Pad(randomBytes)
		assert.Equal(t, nil, err)
		unpaddedData, err := Unpad(paddedData)
		assert.Equal(t, nil, err)
		assert.Equal(t, randomBytes, unpaddedData[:1001])
		// Check that unpadded data uses everything in the Fr32 encoding, even those bytes that have resulted in 0 bytes from encoding a weird length paddedData object
		assert.Equal(t,
<<<<<<< HEAD
			util.Ceil(fr32.BitsNeeded*util.Ceil(1001*8, fr32.BitsNeeded), 8),
=======
			util.Ceil(uint(fr32.BitsNeeded*util.Ceil(1001*8, fr32.BitsNeeded)), 8),
>>>>>>> e3f003f5
			len(unpaddedData))
	}
}

// PUBLIC METHODS TESTS
func TestPadSunshine(t *testing.T) {
	size := 2*fr32.BytesNeeded + 5
	unpaddedData := make([]byte, size)
	set1s(&unpaddedData, 0, size)
	// Set 0 at the edge to test edge case
	unpaddedData[0] = 0b11111100
	// Set 0 at the edge to test edge case
	unpaddedData[size-1] = 0b00000011

	res, err := Pad(unpaddedData)
	assert.Equal(t, nil, err)
	var firstData [fr32.BytesNeeded]byte
	set1s(&firstData, 0, fr32.BytesNeeded)
	firstData[0] = 0b11111100
	firstData[fr32.BytesNeeded-1] = 0b00111111
	var secondData [fr32.BytesNeeded]byte
	set1s(&secondData, 0, fr32.BytesNeeded)
	secondData[fr32.BytesNeeded-1] = 0b00111111
	var thirdData [fr32.BytesNeeded]byte
	thirdData[0] = 0b11111111
	thirdData[1] = 0b11111111
	thirdData[2] = 0b11111111
	thirdData[3] = 0b11111111
	thirdData[4] = 0b00111111
	assert.Equal(t, []fr32.Fr32{{Data: firstData}, {Data: secondData}, {Data: thirdData}}, res)
}

func TestUnpadSunshine(t *testing.T) {
	paddedData := make([]fr32.Fr32, 3)
	data := make([]byte, fr32.BytesNeeded)
	set1s(&data, 0, fr32.BytesNeeded)
	data[0] = 0b10101010
	data[fr32.BytesNeeded-1] = 0b00010101
	copy(paddedData[0].Data[:], data)
	copy(paddedData[1].Data[:], data)
	copy(paddedData[2].Data[:], data)

	unpaddedData, err := Unpad(paddedData)
	assert.Equal(t, nil, err)
	assert.Equal(t, unpaddedData[0], byte(0b10101010))
	assert.Equal(t, unpaddedData[1], byte(0b11111111))
	assert.Equal(t, unpaddedData[fr32.BytesNeeded-1], byte(0b10010101))
	assert.Equal(t, unpaddedData[fr32.BytesNeeded], byte(0b11101010))
	assert.Equal(t, unpaddedData[2*fr32.BytesNeeded-1], byte(0b10100101))
	assert.Equal(t, unpaddedData[2*fr32.BytesNeeded], byte(0b11111010))
	assert.Equal(t, unpaddedData[3*fr32.BytesNeeded-1], byte(0b00000001))
}

// PRIVATE METHOD TESTS
func TestGetChunkSunshine(t *testing.T) {
	unpaddedData := getMonotoneTestData(40)
	nextChunk := retrieveChunk(0, unpaddedData)
	expected := unpaddedData[:33]
	assert.Equal(t, expected, nextChunk)
}

func TestGetChunk2(t *testing.T) {
	unpaddedData := getMonotoneTestData(40)
	nextChunk := retrieveChunk(8, unpaddedData)
	expected := unpaddedData[1:34]
	assert.Equal(t, expected, nextChunk)
}

func TestGetChunkMiddleOffset(t *testing.T) {
	unpaddedData := getMonotoneTestData(40)
	// 30/8 = 3.75
	nextChunk := retrieveChunk(30, unpaddedData)
	expected := unpaddedData[3:36]
	assert.Equal(t, expected, nextChunk)
}

func TestGetChunkOverflow(t *testing.T) {
	unpaddedData := getMonotoneTestData(40)
	// 65/8 = 8.125
	nextChunk := retrieveChunk(65, unpaddedData)
	expected := unpaddedData[8:40]
	assert.Equal(t, expected, nextChunk)
}

func TestGetChunkEmpty(t *testing.T) {
	unpaddedData := []byte{}
	nextChunk := retrieveChunk(0, unpaddedData)
	assert.Equal(t, []byte{}, nextChunk)
}

func TestShiftChunkSunshine(t *testing.T) {
	nextChunk := getMonotoneTestData(32)

	retrievedBytes := shiftChunk(0, nextChunk)

	assert.Equal(t, []byte(nextChunk), retrievedBytes[:])
}

func TestShiftChunkMiddle(t *testing.T) {
	nextChunk := make([]byte, fr32.BytesNeeded+1)
	// Set 0 at the edge to test edge case
	nextChunk[0] = 0b11111100
	set1s(&nextChunk, 1, fr32.BytesNeeded)
	// Set 0 at the edge to test edge case
	nextChunk[fr32.BytesNeeded] = 0b00000011

	retrievedBytes := shiftChunk(2, nextChunk)

	expected := make([]byte, fr32.BytesNeeded)
	set1s(&expected, 0, fr32.BytesNeeded)
	expected[31] &= 0b00111111
	assert.Equal(t, expected, retrievedBytes[:])
}

func TestShiftChunkMiddle2(t *testing.T) {
	nextChunk := make([]byte, fr32.BytesNeeded+1)
	// Set 0 at the edge to test edge case
	nextChunk[0] = 0b11111000
	set1s(&nextChunk, 1, fr32.BytesNeeded)
	// Set an arbitrary middle bit to 0
	nextChunk[5] = 0b11111011
	// Set 0 at the edge to test edge case
	nextChunk[fr32.BytesNeeded] = 0b11111110

	// Add an arbitrary product of 8 to ensure that overflow gets found correctly
	retrievedBytes := shiftChunk(8*100+3, nextChunk)

	expected := make([]byte, fr32.BytesNeeded)
	set1s(&expected, 0, fr32.BytesNeeded)
	// Check that the 0 bits are in the expected places
	expected[4] = 0b01111111
	expected[fr32.BytesNeeded-1] = 0b00011111
	assert.Equal(t, expected, retrievedBytes[:])
}

func TestShiftChunkOverflow(t *testing.T) {
	nextChunk := []byte{0b11111111, 0b10000000}

	// Add an arbitrary product of 8 to ensure that overflow gets found correctly
	retrievedBytes := shiftChunk(8*1000+4, nextChunk)

	var expected [fr32.BytesNeeded]byte
	expected[0] = 0b00001111
	expected[1] = 0b00001000
	assert.Equal(t, expected, retrievedBytes)
}

func TestSetChunkSunshine(t *testing.T) {
	unpaddedData := make([]byte, 100)
	var paddedData [fr32.BytesNeeded]byte
	set1s(&paddedData, 0, fr32.BytesNeeded)
	paddedData[0] = 0b11111110
	// Notice the two most significant bits are 1 and should be ignored
	paddedData[fr32.BytesNeeded-1] = 0b11011111

	setChunk(unpaddedData, paddedData, 8)

	for i := 0; i < fr32.BytesNeeded-1; i++ {
		assert.Equal(t, unpaddedData[i+1], paddedData[i])
	}
	assert.Equal(t, byte(0b00011111), unpaddedData[fr32.BytesNeeded])
}

func TestSetChunkMiddle(t *testing.T) {
	unpaddedData := make([]byte, 100)
	var paddedData [fr32.BytesNeeded]byte
	set1s(&paddedData, 0, fr32.BytesNeeded)
	paddedData[0] = 0b11111101
	// Notice the two most significant bits are 1 and should be ignored
	paddedData[fr32.BytesNeeded-1] = 0b00111111

	setChunk(unpaddedData, paddedData, 19)

	expected := make([]byte, 100)
	set1s(&expected, 19/8, 19/8+fr32.BytesNeeded)
	expected[19/8] = 0b11101000
	expected[19/8+fr32.BytesNeeded] = 0b00000001
	assert.Equal(t, expected, unpaddedData)
}

/**
 *  NEGATIVE TESTS
 */

func TestNilInputPad(t *testing.T) {
	_, err := Pad(nil)
	assert.NotNil(t, err)
}

func TestNilInputUnpad(t *testing.T) {
	_, err := Unpad(nil)
	assert.NotNil(t, err)
}

func TestEmptyInputPad(t *testing.T) {
	input := make([]byte, 0)
	_, err := Pad(input)
	assert.NotNil(t, err)
}

func TestEmptyInputUnpad(t *testing.T) {
	var input [0]fr32.Fr32
	_, err := Unpad(input[:])
	assert.NotNil(t, err)
}

/**
 *	HELPER FUNCTIONS
 */

func set1s[ARRAY fr32.InternalType](input *ARRAY, startIncludeByte int, stopExclusiveByte int) {
	for i := startIncludeByte; i < stopExclusiveByte; i++ {
		(*input)[i] = 0b11111111
	}
}

func getMonotoneTestData(amount int) []byte {
	unpaddedData := make([]byte, amount)
	for i := range unpaddedData {
		unpaddedData[i] = byte(i)
	}
	return unpaddedData
}<|MERGE_RESOLUTION|>--- conflicted
+++ resolved
@@ -24,11 +24,7 @@
 		assert.Equal(t, randomBytes, unpaddedData[:1001])
 		// Check that unpadded data uses everything in the Fr32 encoding, even those bytes that have resulted in 0 bytes from encoding a weird length paddedData object
 		assert.Equal(t,
-<<<<<<< HEAD
-			util.Ceil(fr32.BitsNeeded*util.Ceil(1001*8, fr32.BitsNeeded), 8),
-=======
 			util.Ceil(uint(fr32.BitsNeeded*util.Ceil(1001*8, fr32.BitsNeeded)), 8),
->>>>>>> e3f003f5
 			len(unpaddedData))
 	}
 }
