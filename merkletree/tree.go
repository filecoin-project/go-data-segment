package merkletree

import (
	"bytes"
	"crypto/sha256"
	"encoding/binary"
	"errors"
	"fmt"
	"github.com/filecoin-project/go-data-segment/fr32"
	"github.com/filecoin-project/go-data-segment/util"
	"log"
	"reflect"
)

const digestBytes = 32

// BytesInInt represents the amount of bytes used to encode an int
const BytesInInt int = 64 / 8

// MerkleTree represents a Merkle tree which can be used to construct proof of containment for either leafs, subtrees or a sequence of leafs (subtrees)
type MerkleTree interface {
	// Depth returns the Depth of the tree. A single-node tree has Depth 1
	Depth() int
	// LeafCount returns the amount of leafs in the Merkle tree
	LeafCount() int
	// Root returns the root node of the tree
	Root() *Node
	// Leafs returns all the leaf nodes in the tree
	Leafs() []Node
	// Node returns the node at given lvl and idx
	Node(int, int) *Node
	// ConstructProof constructs a Merkle proof of the subtree (or leaf) at level lvl with index idx.
	// level 0 is the root and index 0 is the left-most node in a level.
	ConstructProof(lvl int, idx int) (MerkleProof, error)
	// ConstructBatchedProof constructs a batched Merkle proof of the nodes from and including leftLvl, leftIdx, to and including rightLvl, rightIdx.
	// That is, if leftLvl, or rightLvl, is not the leaf-level, then the proof is of the entire subtree from leftLvl at leftIdx to rightLvl at rightIdx
	// Level 0 is the root and index 0 is the left-most node in a level.
	ConstructBatchedProof(leftLvl int, leftIdx int, rightLvl int, rightIdx int) (BatchedMerkleProof, error)
	// ValidateFromLeafs checks that the Merkle tree is correctly constructed based on all the leafData
	ValidateFromLeafs(leafData [][]byte) bool
	// Validate checks that the Merkle tree is correctly constructed, based on the internal nodes
	Validate() bool
	// Serialize serializes the MerkleTree into a byte slice
	Serialize() ([]byte, error)
}

type data struct {
	// nodes start from root and go down left-to-right
	// thus len(nodes[0]) = 1, len(nodes[1]) = 2, etc.
	nodes [][]Node
	// leafs is the amount of raw leafs being used. I.e. without padding to nearest two-power
	leafs int
}

type Node struct {
	Data [digestBytes]byte
}

// newBareTree allocates that memory needed to construct a tree with a specific amount of leafs.
// The construction rounds the amount of leafs up to the nearest two-power with zeroed nodes to ensure
// that the tree is perfect and hence all internal node's have well-defined children.
func newBareTree(leafs int) data {
	adjustedLeafs := 1 << util.Log2Ceil(uint64(leafs))
	var tree data
	tree.nodes = make([][]Node, 1+util.Log2Ceil(uint64(adjustedLeafs)))
	tree.leafs = leafs
	for i := 0; i <= util.Log2Ceil(uint64(adjustedLeafs)); i++ {
		tree.nodes[i] = make([]Node, 1<<i)
	}
	return tree
}

// DeserializeTree deserializes a serialized Merkle tree
// This is done by first reading the amount of leafs as a 64 bit int
// Then decoding the tree, bottom-up, starting with the leafs as the amount of nodes in one level defines the amount of nodes in its parent level
// NOTE that correctness of the tree is NOT validated as part of this method
func DeserializeTree(tree []byte) (MerkleTree, error) {
	if tree == nil || len(tree) < BytesInInt {
		log.Println("no tree encoded")
		return data{}, errors.New("no tree encoded")
	}
	lvlSize := int(binary.LittleEndian.Uint64(tree[:BytesInInt]))
	if lvlSize <= 0 {
		log.Printf("amount of leafs must be positive:  %d\n", lvlSize)
		return data{}, errors.New("amount of leafs must be positive")
	}
	decoded := newBareTree(lvlSize)
	ctr := BytesInInt
	// Decode from the leafs
	for i := decoded.Depth() - 1; i >= 0; i-- {
		if len(tree) < ctr+fr32.BytesNeeded*lvlSize {
			log.Printf("error in tree encoding. Does not contain level %d\n", i)
			return data{}, errors.New("error in tree encoding")
		}
		currentLvl := make([]Node, lvlSize)
		for j := 0; j < lvlSize; j++ {
			nodeBytes := (*[fr32.BytesNeeded]byte)(tree[ctr : ctr+fr32.BytesNeeded])
			currentLvl[j] = Node{Data: *nodeBytes}
			ctr += fr32.BytesNeeded
		}
		decoded.nodes[i] = currentLvl
		// The amount of nodes in the parent level is half, rounded up
		lvlSize = util.Ceil(uint(lvlSize), 2)
	}
	return decoded, nil
}

// GrowTree constructs a Merkle from a list of leafData, the data of a given leaf is represented as a byte slice
// The construction rounds the amount of leafs up to the nearest two-power with zeroed nodes to ensure
// that the tree is perfect and hence all internal node's have well-defined children.
// TODO should things be hard-coded to work on 32 byte leafs?
func GrowTree(leafData [][]byte) (MerkleTree, error) {
	if len(leafData) == 0 {
		return nil, errors.New("empty input")
	}
	leafLevel := hashList(leafData)
	return GrowTreeHashedLeafs(leafLevel), nil
}

// GrowTreeHashedLeafs constructs a tree from leafs nodes, i.e. leaf data that has been hashed to construct a Node
func GrowTreeHashedLeafs(leafs []Node) MerkleTree {
	tree := newBareTree(len(leafs))
	tree.leafs = len(leafs)
	// Set the padded leaf nodes
	tree.nodes[tree.Depth()-1] = padLeafs(leafs)
	parentNodes := tree.nodes[tree.Depth()-1]
	// Construct the Merkle tree bottom-up, starting from the leafs
	// Note the -1 due to 0-indexing the root level
	for level := tree.Depth() - 2; level >= 0; level-- {
		currentLevel := make([]Node, util.Ceil(uint(len(parentNodes)), 2))
		// Traverse the level left to right
<<<<<<< HEAD
		for i := 0; i+1 < len(preLevel); i = i + 2 {
			currentLevel[i/2] = *computeNode(&preLevel[i], &preLevel[i+1])
		}
		// Handle the edge case where the tree is not complete, i.e. there is an odd number of leafs
		// This is done by hashing the content of the node and letting it be its own parent
		if len(preLevel)%2 == 1 {
			currentLevel[util.Ceil(uint(len(preLevel)), 2)-1] = *TruncatedHash(preLevel[len(preLevel)-1].Data[:])
=======
		for i := 0; i+1 < len(parentNodes); i = i + 2 {
			currentLevel[i/2] = *computeNode(&parentNodes[i], &parentNodes[i+1])
>>>>>>> 289f9b97
		}
		tree.nodes[level] = currentLevel
		parentNodes = currentLevel
	}
	return tree
}

func padLeafs(leafs []Node) []Node {
	paddingAmount := (1 << util.Log2Ceil(uint64(len(leafs)))) - len(leafs)
	paddingLeafs := make([]Node, paddingAmount)
	for i := 0; i < paddingAmount; i++ {
		// None existing leafs gets defined to be 32 0-bytes
		paddingLeafs[i] = Node{data: [32]byte{}}
	}
	return append(leafs, paddingLeafs...)
}

// Depth returns the amount of levels in the tree, including the root level and leafs.
// I.e. a tree with 3 leafs will have one leaf level, a middle level and a root, and hence Depth 3.
func (d data) Depth() int {
	return len(d.nodes)
}

// LeafCount returns the amount of non-zero padded leafs in the tree
func (d data) LeafCount() int {
	return d.leafs
}

// Root returns a pointer to the root node
func (d data) Root() *Node {
	return &d.nodes[0][0]
}

// Leafs return a slice consisting of all the leaf nodes, i.e. leaf data that has been hashed into a Node structure
func (d data) Leafs() []Node {
	return d.nodes[len(d.nodes)-1]
}

// Node returns the node at given lvl and idx
func (d data) Node(lvl int, idx int) *Node {
	return &d.nodes[lvl][idx]
}

// ValidateFromLeafs validates the structure of this Merkle tree, given the raw data elements the tree was constructed from
func (d data) ValidateFromLeafs(leafs [][]byte) bool {
	tree, err := GrowTree(leafs)
	if err != nil {
		log.Println("could not grow tree")
		return false
	}
	return reflect.DeepEqual(d, tree)
}

// Validate returns true of this tree has been constructed correctly from the leafs (hashed data)
func (d data) Validate() bool {
	tree := GrowTreeHashedLeafs(d.nodes[d.Depth()-1])
	return reflect.DeepEqual(d.nodes, tree.(data).nodes)
}

// ConstructProof constructs a proof that a node at level lvl and index idx within that level, is contained in the tree.
// The root is in level 0 and the left-most node in a given level is indexed 0.
func (d data) ConstructProof(lvl int, idx int) (MerkleProof, error) {
	if lvl < 1 || lvl >= d.Depth() {
		log.Printf("level is either below 1 or bigger than the tree supports\n")
		return nil, fmt.Errorf("level is either below 1 or bigger than the tree supports")
	}
	if idx < 0 {
		log.Printf("the requested index %d is negative\n", idx)
		return nil, fmt.Errorf("the requested index %d is negative", idx)
	}
	// The proof consists of appropriate siblings up to and including layer 1
	proof := make([]Node, lvl)
	currentIdx := idx
	// Compute the node we wish to prove membership of to the root
	for currentLvl := lvl; currentLvl >= 1; currentLvl-- {
		// For error handling check that no index impossibly large is requested
		if len(d.nodes[currentLvl]) <= currentIdx {
			log.Printf("the requested index %d on level %d does not exist in the tree\n", currentIdx, currentLvl)
			return nil, fmt.Errorf("the requested index %d on level %d does not exist in the tree", currentIdx, currentLvl)
		}
		// Only try to store the sibling node when it exists,
		// if the tree is not complete this might not always be the case
		if len(d.nodes[currentLvl]) > getSiblingIdx(currentIdx) {
			proof[currentLvl-1] = d.nodes[currentLvl][getSiblingIdx(currentIdx)]
		}
		// Set next index to be the parent
		currentIdx = currentIdx / 2
	}
	return proofData{path: proof, lvl: lvl, idx: idx}, nil
}

// ConstructBatchedProof constructs a proof that a sequence of leafs are contained in the tree. Either through a subtree or a (hashed) leaf.
// The proof contains everything captured by the node in leftLvl level at index leftIdx up to and INCLUDING everything
// contained by the node in rightLvl level and rightIdx index.
// The root is in level 0 and the left-most node in a given level is indexed 0.
func (d data) ConstructBatchedProof(leftLvl int, leftIdx int, rightLvl int, rightIdx int) (BatchedMerkleProof, error) {
	if leftLvl < 1 || leftLvl >= d.Depth() || rightLvl < 1 || rightLvl >= d.Depth() {
		log.Println("a level is either below 1 or bigger than the tree supports")
		return batchedProofData{}, errors.New("a level is either below 1 or bigger than the tree supports")
	}
	if leftIdx < 0 || rightIdx < 0 {
		log.Println("a requested index is negative")
		return batchedProofData{}, errors.New("a requested index is negative")
	}
	// Construct individual proofs
	leftProof, err := d.ConstructProof(leftLvl, leftIdx)
	if err != nil {
		return batchedProofData{}, err
	}
	rightProof, err := d.ConstructProof(rightLvl, rightIdx)
	if err != nil {
		return batchedProofData{}, err
	}
	return CreateBatchedProof(leftProof, rightProof), nil
}

// Serialize serializes the MerkleTree into a byte slice
// This is done by first including the amount of leafs as a 64 bit unsigned int
// Then encode the tree, bottom-up, starting with the leafs as the amount of nodes in one level defines the amount of nodes in its parent level
// NOTE that correctness of the tree is NOT validated as part of this method
func (d data) Serialize() ([]byte, error) {
	buf := new(bytes.Buffer)
	err := binary.Write(buf, binary.LittleEndian, uint64(d.LeafCount()))
	if err != nil {
		log.Println("could not write the leaf count")
		return nil, err
	}
	// Encode from the leafs to make decoding easier
	for i := d.Depth() - 1; i >= 0; i-- {
		err = binary.Write(buf, binary.LittleEndian, d.nodes[i])
		if err != nil {
			log.Printf("could not write layer %d\n", i)
			return nil, err
		}
	}
	return buf.Bytes(), nil
}

// getSiblingIdx returns the index of the sibling
func getSiblingIdx(idx int) int {
	if idx%2 == 0 {
		// If the index is even, then the node to the right should be returned
		return idx + 1
	} else {
		// Otherwise the node to the left should be returned
		return idx - 1
	}
}

// computeNode computes a new internal node in a tree, from its left and right children
func computeNode(left *Node, right *Node) *Node {
	toHash := make([]byte, 2*digestBytes)
	copy(toHash, (*left).Data[:])
	copy(toHash[digestBytes:], (*right).Data[:])
	return TruncatedHash(toHash)
}

func hashList(input [][]byte) []Node {
	digests := make([]Node, len(input))
	for i := 0; i < len(input); i++ {
		digests[i] = *TruncatedHash(input[i])
	}
	return digests
}

func TruncatedHash(data []byte) *Node {
	digest := sha256.Sum256(data)
	digest[(256/8)-1] &= 0b00111111
	node := Node{digest}
	return &node
}<|MERGE_RESOLUTION|>--- conflicted
+++ resolved
@@ -6,10 +6,11 @@
 	"encoding/binary"
 	"errors"
 	"fmt"
+	"log"
+	"reflect"
+
 	"github.com/filecoin-project/go-data-segment/fr32"
 	"github.com/filecoin-project/go-data-segment/util"
-	"log"
-	"reflect"
 )
 
 const digestBytes = 32
@@ -129,18 +130,8 @@
 	for level := tree.Depth() - 2; level >= 0; level-- {
 		currentLevel := make([]Node, util.Ceil(uint(len(parentNodes)), 2))
 		// Traverse the level left to right
-<<<<<<< HEAD
-		for i := 0; i+1 < len(preLevel); i = i + 2 {
-			currentLevel[i/2] = *computeNode(&preLevel[i], &preLevel[i+1])
-		}
-		// Handle the edge case where the tree is not complete, i.e. there is an odd number of leafs
-		// This is done by hashing the content of the node and letting it be its own parent
-		if len(preLevel)%2 == 1 {
-			currentLevel[util.Ceil(uint(len(preLevel)), 2)-1] = *TruncatedHash(preLevel[len(preLevel)-1].Data[:])
-=======
 		for i := 0; i+1 < len(parentNodes); i = i + 2 {
 			currentLevel[i/2] = *computeNode(&parentNodes[i], &parentNodes[i+1])
->>>>>>> 289f9b97
 		}
 		tree.nodes[level] = currentLevel
 		parentNodes = currentLevel
@@ -153,7 +144,7 @@
 	paddingLeafs := make([]Node, paddingAmount)
 	for i := 0; i < paddingAmount; i++ {
 		// None existing leafs gets defined to be 32 0-bytes
-		paddingLeafs[i] = Node{data: [32]byte{}}
+		paddingLeafs[i] = Node{Data: [32]byte{}}
 	}
 	return append(leafs, paddingLeafs...)
 }
